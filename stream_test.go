// Copyright (c) 2015 Uber Technologies, Inc.

// Permission is hereby granted, free of charge, to any person obtaining a copy
// of this software and associated documentation files (the "Software"), to deal
// in the Software without restriction, including without limitation the rights
// to use, copy, modify, merge, publish, distribute, sublicense, and/or sell
// copies of the Software, and to permit persons to whom the Software is
// furnished to do so, subject to the following conditions:
//
// The above copyright notice and this permission notice shall be included in
// all copies or substantial portions of the Software.
//
// THE SOFTWARE IS PROVIDED "AS IS", WITHOUT WARRANTY OF ANY KIND, EXPRESS OR
// IMPLIED, INCLUDING BUT NOT LIMITED TO THE WARRANTIES OF MERCHANTABILITY,
// FITNESS FOR A PARTICULAR PURPOSE AND NONINFRINGEMENT. IN NO EVENT SHALL THE
// AUTHORS OR COPYRIGHT HOLDERS BE LIABLE FOR ANY CLAIM, DAMAGES OR OTHER
// LIABILITY, WHETHER IN AN ACTION OF CONTRACT, TORT OR OTHERWISE, ARISING FROM,
// OUT OF OR IN CONNECTION WITH THE SOFTWARE OR THE USE OR OTHER DEALINGS IN
// THE SOFTWARE.

package tchannel_test

import (
	"errors"
	"fmt"
	"io"
	"io/ioutil"
	"strings"
	"testing"
	"time"

	. "github.com/uber/tchannel-go"

	"github.com/stretchr/testify/assert"
	"github.com/stretchr/testify/require"
	"github.com/uber/tchannel-go/raw"
	"github.com/uber/tchannel-go/testutils"
	"golang.org/x/net/context"
)

const (
	streamRequestError = byte(255)
	streamRequestClose = byte(254)
)

func makeRepeatedBytes(n byte) []byte {
	data := make([]byte, int(n))
	for i := byte(0); i < n; i++ {
		data[i] = n
	}
	return data
}

func writeFlushBytes(w ArgWriter, bs []byte) error {
	if _, err := w.Write(bs); err != nil {
		return err
	}
	return w.Flush()
}

type streamHelper struct {
	t *testing.T
}

// startCall starts a call to echoStream and returns the arg3 reader and writer.
func (h streamHelper) startCall(ctx context.Context, ch *Channel, hostPort, serviceName string) (ArgWriter, ArgReader) {
	call, err := ch.BeginCall(ctx, hostPort, serviceName, "echoStream", nil)
	require.NoError(h.t, err, "BeginCall to echoStream failed")

	// Write empty headers
	require.NoError(h.t, NewArgWriter(call.Arg2Writer()).Write(nil), "Write empty headers failed")

	// Flush arg3 to force the call to start without any arg3.
	writer, err := call.Arg3Writer()
	require.NoError(h.t, err, "Arg3Writer failed")
	require.NoError(h.t, writer.Flush(), "Arg3Writer flush failed")

	// Read empty Headers
	response := call.Response()
	var arg2 []byte
	require.NoError(h.t, NewArgReader(response.Arg2Reader()).Read(&arg2), "Read headers failed")
	require.False(h.t, response.ApplicationError(), "echoStream failed due to application error")

	reader, err := response.Arg3Reader()
	require.NoError(h.t, err, "Arg3Reader failed")

	return writer, reader
}

// streamPartialHandler returns a streaming handler that has the following contract:
// read a byte, write N bytes where N = the byte that was read.
// The results are be written as soon as the byte is read.
func streamPartialHandler(t *testing.T, reportErrors bool) HandlerFunc {
	return func(ctx context.Context, call *InboundCall) {
		response := call.Response()
		onError := func(err error) {
			if reportErrors {
				t.Errorf("Handler error: %v", err)
			}
			response.SendSystemError(fmt.Errorf("failed to read arg2"))
		}

		var arg2 []byte
		if err := NewArgReader(call.Arg2Reader()).Read(&arg2); err != nil {
			onError(fmt.Errorf("failed to read arg2"))
			return
		}

		if err := NewArgWriter(response.Arg2Writer()).Write(nil); err != nil {
			onError(fmt.Errorf(""))
			return
		}

		argReader, err := call.Arg3Reader()
		if err != nil {
			onError(fmt.Errorf("failed to read arg3"))
			return
		}

		argWriter, err := response.Arg3Writer()
		if err != nil {
			onError(fmt.Errorf("arg3 writer failed"))
			return
		}

		// Flush arg3 which will force a frame with just arg2 to be sent.
		// The test reads arg2 before arg3 has been sent.
		if err := argWriter.Flush(); err != nil {
			onError(fmt.Errorf("arg3 flush failed"))
			return
		}

		arg3 := make([]byte, 1)
		for {
			n, err := argReader.Read(arg3)
			if err == io.EOF {
				break
			}
			if n == 0 && err == nil {
				err = fmt.Errorf("read 0 bytes")
			}
			if err != nil {
				onError(fmt.Errorf("arg3 Read failed: %v", err))
				return
			}

			// Magic number to cause a failure
			if arg3[0] == streamRequestError {
				// Make sure that the reader is closed.
				if err := argReader.Close(); err != nil {
					onError(fmt.Errorf("request error failed to close argReader: %v", err))
					return
				}

				response.SendSystemError(errors.New("intentional failure"))
				return
			}
			if arg3[0] == streamRequestClose {
				if err := argWriter.Close(); err != nil {
					onError(err)
				}
				return
			}

			// Write the number of bytes as specified by arg3[0]
			if _, err := argWriter.Write(makeRepeatedBytes(arg3[0])); err != nil {
				onError(fmt.Errorf("argWriter Write failed: %v", err))
				return
			}
			if err := argWriter.Flush(); err != nil {
				onError(fmt.Errorf("argWriter flush failed: %v", err))
				return
			}
		}

		if err := argReader.Close(); err != nil {
			onError(fmt.Errorf("argReader Close failed: %v", err))
			return
		}

		if err := argWriter.Close(); err != nil {
			onError(fmt.Errorf("arg3writer Close failed: %v", err))
			return
		}
	}
}

func testStreamArg(t *testing.T, f func(argWriter ArgWriter, argReader ArgReader)) {
	defer testutils.SetTimeout(t, 2*time.Second)()
	ctx, cancel := NewContext(time.Second)
	defer cancel()

	helper := streamHelper{t}
	WithVerifiedServer(t, nil, func(ch *Channel, hostPort string) {
		ch.Register(streamPartialHandler(t, true /* report errors */), "echoStream")

		argWriter, argReader := helper.startCall(ctx, ch, hostPort, ch.ServiceName())
		verifyBytes := func(n byte) {
			require.NoError(t, writeFlushBytes(argWriter, []byte{n}), "arg3 write failed")

			arg3 := make([]byte, int(n))
			_, err := io.ReadFull(argReader, arg3)
			require.NoError(t, err, "arg3 read failed")

			assert.Equal(t, makeRepeatedBytes(n), arg3, "arg3 result mismatch")
		}

		verifyBytes(0)
		verifyBytes(5)
		verifyBytes(100)
		verifyBytes(1)

		f(argWriter, argReader)
	})
}

func TestStreamPartialArg(t *testing.T) {
	testStreamArg(t, func(argWriter ArgWriter, argReader ArgReader) {
		require.NoError(t, argWriter.Close(), "arg3 close failed")

		// Once closed, we expect the reader to return EOF
		n, err := io.Copy(ioutil.Discard, argReader)
		assert.Equal(t, int64(0), n, "arg2 reader expected to EOF after arg3 writer is closed")
		assert.NoError(t, err, "Copy should not fail")
		assert.NoError(t, argReader.Close(), "close arg reader failed")
	})
}

func TestStreamSendError(t *testing.T) {
	testStreamArg(t, func(argWriter ArgWriter, argReader ArgReader) {
		// Send the magic number to request an error.
		_, err := argWriter.Write([]byte{streamRequestError})
		require.NoError(t, err, "arg3 write failed")
		require.NoError(t, argWriter.Close(), "arg3 close failed")

		// Now we expect an error on our next read.
		_, err = ioutil.ReadAll(argReader)
		assert.Error(t, err, "ReadAll should fail")
		assert.True(t, strings.Contains(err.Error(), "intentional failure"), "err %v unexpected", err)
	})
}

func TestStreamCancelled(t *testing.T) {
	testutils.WithTestServer(t, nil, func(ts *testutils.TestServer) {
		ts.Register(streamPartialHandler(t, false /* report errors */), "echoStream")

		ctx, cancel := NewContext(testutils.Timeout(time.Second))
		defer cancel()

		helper := streamHelper{t}
		ch := ts.NewServer(nil)
		cancelContext := make(chan struct{})

		arg3Writer, arg3Reader := helper.startCall(ctx, ch, ts.HostPort(), ts.Server().ServiceName())
		go func() {
			for i := 0; i < 10; i++ {
				assert.NoError(t, writeFlushBytes(arg3Writer, []byte{1}), "Write failed")
			}

			// Our reads and writes should fail now.
			<-cancelContext
			cancel()

			_, err := arg3Writer.Write([]byte{1})
			// The write will succeed since it's buffered.
			assert.NoError(t, err, "Write after fail should be buffered")
			assert.Error(t, arg3Writer.Flush(), "writer.Flush should fail after cancel")
			assert.Error(t, arg3Writer.Close(), "writer.Close should fail after cancel")
		}()

		for i := 0; i < 10; i++ {
			arg3 := make([]byte, 1)
			n, err := arg3Reader.Read(arg3)
			assert.Equal(t, 1, n, "Read did not correct number of bytes")
			assert.NoError(t, err, "Read failed")
		}

		close(cancelContext)

		n, err := io.Copy(ioutil.Discard, arg3Reader)
		assert.EqualValues(t, 0, n, "Read should not read any bytes after cancel")
		assert.Error(t, err, "Read should fail after cancel")
		assert.Error(t, arg3Reader.Close(), "reader.Close should fail after cancel")
	})
}

func TestResponseClosedBeforeRequest(t *testing.T) {
	testutils.WithTestServer(t, nil, func(ts *testutils.TestServer) {
		ts.Register(streamPartialHandler(t, false /* report errors */), "echoStream")

		ctx, cancel := NewContext(testutils.Timeout(time.Second))
		defer cancel()

		helper := streamHelper{t}
		ch := ts.NewServer(nil)
		responseClosed := make(chan struct{})
		writerDone := make(chan struct{})

		arg3Writer, arg3Reader := helper.startCall(ctx, ch, ts.HostPort(), ts.Server().ServiceName())
		go func() {
			defer close(writerDone)

			for i := 0; i < 10; i++ {
				assert.NoError(t, writeFlushBytes(arg3Writer, []byte{1}), "Write failed")
			}
			assert.NoError(t, writeFlushBytes(arg3Writer, []byte{streamRequestClose}), "Write failed")

			// Wait until our reader gets the EOF.
			<-responseClosed

			// Now our writes should fail, since the stream is shutdown
			err := writeFlushBytes(arg3Writer, []byte{1})
			if assert.Error(t, err, "Req write should fail since response stream ended") {
				assert.Contains(t, err.Error(), "mex has been shutdown")
			}
		}()

		for i := 0; i < 10; i++ {
			arg3 := make([]byte, 1)
			n, err := arg3Reader.Read(arg3)
			assert.Equal(t, 1, n, "Read did not correct number of bytes")
			assert.NoError(t, err, "Read failed")
		}

<<<<<<< HEAD
		eofBuf := make([]byte, 1)
		_, err := arg3Reader.Read(eofBuf)
		assert.Equal(t, io.EOF, err, "Response should EOF after request close")
		assert.NoError(t, arg3Reader.Close(), "Close should succeed")
		close(responseClosed)
		<-writerDone
	})
=======
	server.Close()
	waitForChannelClose(t, server)
	goroutines.VerifyNoLeaks(t, nil)
}

func TestStreamWithUnary(t *testing.T) {
	const framesBlocked = 10

	server := testutils.NewServer(t, nil)
	defer server.Close()

	serverHP := server.PeerInfo().HostPort
	server.Register(streamPartialHandler(t, false /* report errors */), "echoStream")
	testutils.RegisterFunc(server, "echo", func(ctx context.Context, args *raw.Args) (*raw.Res, error) {
		return &raw.Res{
			Arg2: args.Arg2,
			Arg3: args.Arg3,
		}, nil
	})

	helper := streamHelper{t}
	WithVerifiedServer(t, nil, func(ch *Channel, _ string) {
		ctx, cancel := NewContext(time.Second)
		defer cancel()

		arg3Writer, arg3Reader := helper.startCall(ctx, ch, serverHP, server.ServiceName())
		go func() {
			for i := 0; i < 10+framesBlocked; i++ {
				_, err := arg3Writer.Write([]byte{1})
				assert.NoError(t, err, "Write failed")
				assert.NoError(t, arg3Writer.Flush(), "Flush failed")
			}
			assert.NoError(t, arg3Writer.Close(), "writer.Close failed")
		}()

		for i := 0; i < 10+framesBlocked; i++ {
			arg3 := make([]byte, 1)
			n, err := arg3Reader.Read(arg3)
			assert.Equal(t, 1, n, "Read did not correct number of bytes")
			assert.NoError(t, err, "Read failed")

			if i == 10 {
				arg2 := []byte("arg2")
				arg3 := []byte("arg3")
				rArg2, rArg3, _, err := raw.Call(ctx, ch, serverHP, server.ServiceName(), "echo", arg2, arg3)
				if assert.NoError(t, err, "Call failed") {
					assert.Equal(t, arg2, rArg2, "Call result arg2 mismatch")
					assert.Equal(t, arg3, rArg3, "Call result arg3 mismatch")
				}
			}
		}

		readBytes, err := io.Copy(ioutil.Discard, arg3Reader)
		assert.NoError(t, err, "Reader failed")
		assert.EqualValues(t, 0, readBytes, "Expected no more bytes read")
		assert.NoError(t, arg3Reader.Close())
	})

>>>>>>> 989e1fff
}<|MERGE_RESOLUTION|>--- conflicted
+++ resolved
@@ -322,7 +322,6 @@
 			assert.NoError(t, err, "Read failed")
 		}
 
-<<<<<<< HEAD
 		eofBuf := make([]byte, 1)
 		_, err := arg3Reader.Read(eofBuf)
 		assert.Equal(t, io.EOF, err, "Response should EOF after request close")
@@ -330,10 +329,6 @@
 		close(responseClosed)
 		<-writerDone
 	})
-=======
-	server.Close()
-	waitForChannelClose(t, server)
-	goroutines.VerifyNoLeaks(t, nil)
 }
 
 func TestStreamWithUnary(t *testing.T) {
@@ -389,5 +384,4 @@
 		assert.NoError(t, arg3Reader.Close())
 	})
 
->>>>>>> 989e1fff
 }