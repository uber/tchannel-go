// Copyright (c) 2015 Uber Technologies, Inc.

// Permission is hereby granted, free of charge, to any person obtaining a copy
// of this software and associated documentation files (the "Software"), to deal
// in the Software without restriction, including without limitation the rights
// to use, copy, modify, merge, publish, distribute, sublicense, and/or sell
// copies of the Software, and to permit persons to whom the Software is
// furnished to do so, subject to the following conditions:
//
// The above copyright notice and this permission notice shall be included in
// all copies or substantial portions of the Software.
//
// THE SOFTWARE IS PROVIDED "AS IS", WITHOUT WARRANTY OF ANY KIND, EXPRESS OR
// IMPLIED, INCLUDING BUT NOT LIMITED TO THE WARRANTIES OF MERCHANTABILITY,
// FITNESS FOR A PARTICULAR PURPOSE AND NONINFRINGEMENT. IN NO EVENT SHALL THE
// AUTHORS OR COPYRIGHT HOLDERS BE LIABLE FOR ANY CLAIM, DAMAGES OR OTHER
// LIABILITY, WHETHER IN AN ACTION OF CONTRACT, TORT OR OTHERWISE, ARISING FROM,
// OUT OF OR IN CONNECTION WITH THE SOFTWARE OR THE USE OR OTHER DEALINGS IN
// THE SOFTWARE.

package tchannel

import (
	"container/heap"
	"errors"
	"sync"
	"sync/atomic"
	"time"

	"golang.org/x/net/context"
)

var (
	// ErrInvalidConnectionState indicates that the connection is not in a valid state.
	ErrInvalidConnectionState = errors.New("connection is in an invalid state")

	// ErrNoPeers indicates that there are no peers.
	ErrNoPeers = errors.New("no peers available")

	peerRng = NewRand(time.Now().UnixNano())
)

// Connectable is the interface used by peers to create connections.
type Connectable interface {
	// Connect tries to connect to the given hostPort.
	Connect(ctx context.Context, hostPort string) (*Connection, error)
	// Logger returns the logger to use.
	Logger() Logger
}

// PeerList maintains a list of Peers.
type PeerList struct {
	sync.RWMutex

	parent          *RootPeerList
	peersByHostPort map[string]*peerScore
	peerHeap        *PeerHeap
	scoreCalculator ScoreCalculator
	lastSelected    uint64
}

func newPeerList(root *RootPeerList) *PeerList {
	return &PeerList{
		parent:          root,
		peersByHostPort: make(map[string]*peerScore),
		scoreCalculator: newPreferIncomingCalculator(),
		peerHeap:        newPeerHeap(),
	}
}

// SetStrategy sets customized peer selection stratedgy.
func (l *PeerList) SetStrategy(sc ScoreCalculator) {
	l.scoreCalculator = sc
}

// Siblings don't share peer lists (though they take care not to double-connect
// to the same hosts).
func (l *PeerList) newSibling() *PeerList {
	sib := newPeerList(l.parent)
	return sib
}

// Add adds a peer to the list if it does not exist, or returns any existing peer.
func (l *PeerList) Add(hostPort string) *Peer {
	if ps, _, ok := l.exists(hostPort); ok {
		return ps.Peer
	}
	l.Lock()
	defer l.Unlock()

	if p, ok := l.peersByHostPort[hostPort]; ok {
		return p.Peer
	}

	p := l.parent.Add(hostPort)
	p.addSC()
	ps := newPeerScore(p, l.scoreCalculator.GetScore(p))

	l.peersByHostPort[hostPort] = ps
	l.peerHeap.PushPeer(ps)
	return p
}

// Get returns a peer from the peer list, or nil if none can be found.
func (l *PeerList) Get(prevSelected map[string]struct{}) (*Peer, error) {
	l.Lock()
	if l.peerHeap.Len() == 0 {
		l.Unlock()
		return nil, ErrNoPeers
	}

	// Select a peer, avoiding previously selected peers. If all peers have been previously
	// selected, then it's OK to repick them.
	peer := l.choosePeer(prevSelected)
	if peer == nil {
		peer = l.choosePeer(nil)
	}
	l.Unlock()
	return peer, nil
}

func (l *PeerList) choosePeer(prevSelected map[string]struct{}) *Peer {
	var psPopList []*peerScore
	var ps *peerScore

	size := l.peerHeap.Len()
	for i := 0; i < size; i++ {
		ps = l.peerHeap.PopPeer()
		psPopList = append(psPopList, ps)
		if _, ok := prevSelected[ps.Peer.HostPort()]; !ok {
			break
		}
	}

	for _, p := range psPopList {
		heap.Push(l.peerHeap, p)
	}

	if ps == nil {
		return nil
	}

	atomic.AddUint64(&ps.chosenCount, 1)
	return ps.Peer
}

// GetOrAdd returns a peer for the given hostPort, creating one if it doesn't yet exist.
func (l *PeerList) GetOrAdd(hostPort string) *Peer {
	if ps, _, ok := l.exists(hostPort); ok {
		return ps.Peer
	}
	return l.Add(hostPort)
}

// Copy returns a map of the peer list. This method should only be used for testing.
func (l *PeerList) Copy() map[string]*Peer {
	l.RLock()
	defer l.RUnlock()

	listCopy := make(map[string]*Peer)
	for k, v := range l.peersByHostPort {
		listCopy[k] = v.Peer
	}
	return listCopy
}

// exists checks if a hostport exists in the peer list.
func (l *PeerList) exists(hostPort string) (*peerScore, uint64, bool) {
	var score uint64

	l.RLock()
	ps, ok := l.peersByHostPort[hostPort]
	if ok {
		score = ps.score
	}
	l.RUnlock()

	return ps, score, ok
}

// UpdatePeer is called when there is a change that may cause the peer's score to change.
// The new score is calculated, and the peer heap is updated with the new score if the score changes.
func (l *PeerList) UpdatePeer(p *Peer) {
	ps, psScore, ok := l.exists(p.hostPort)
	if !ok {
		return
	}

	newScore := l.scoreCalculator.GetScore(p)
	if newScore == psScore {
		return
	}

	l.Lock()
	ps.score = newScore
	l.peerHeap.UpdatePeer(ps)
	l.Unlock()
}

<<<<<<< HEAD
// peerScore represents a peer and scoring for the peer heap.
// It is not safe for concurrent access, it should only be used through the PeerList.
=======
// PeerCount Returns the number of peers in the list.
func (l *PeerList) PeerCount() int {
	return l.peerHeap.Len()
}

>>>>>>> df0d0136
type peerScore struct {
	*Peer

	score uint64
	index int
	order uint64
}

func newPeerScore(p *Peer, score uint64) *peerScore {
	return &peerScore{
		Peer:  p,
		score: score,
		index: -1,
	}
}

// Peer represents a single autobahn service or client with a unique host:port.
type Peer struct {
	channel      Connectable
	hostPort     string
	onConnChange func(*Peer)

	// scCount is the number of subchannels that this peer is added to.
	scCount uint32

	mut                 sync.RWMutex // mut protects connections.
	inboundConnections  []*Connection
	outboundConnections []*Connection
	chosenCount         uint64

	// onUpdate is a test-only hook.
	onUpdate func(*Peer)
}

func newPeer(channel Connectable, hostPort string, onConnChange func(*Peer)) *Peer {
	if hostPort == "" {
		panic("Cannot create peer with blank hostPort")
	}
	return &Peer{
		channel:      channel,
		hostPort:     hostPort,
		onConnChange: onConnChange,
	}
}

// HostPort returns the host:port used to connect to this peer.
func (p *Peer) HostPort() string {
	return p.hostPort
}

// getActive returns a list of active connections.
// TODO(prashant): Should we clear inactive connections?
func (p *Peer) getActive() []*Connection {
	var active []*Connection
	p.runWithConnections(func(c *Connection) {
		if c.IsActive() {
			active = append(active, c)
		}
	})
	return active
}

func randConn(conns []*Connection) *Connection {
	return conns[peerRng.Intn(len(conns))]
}

// GetConnection returns an active connection to this peer. If no active connections
// are found, it will create a new outbound connection and return it.
func (p *Peer) GetConnection(ctx context.Context) (*Connection, error) {
	// TODO(prashant): Use some sort of scoring to pick a connection.
	if activeConns := p.getActive(); len(activeConns) > 0 {
		return randConn(activeConns), nil
	}

	// No active connections, make a new outgoing connection.
	c, err := p.Connect(ctx)
	if err != nil {
		return nil, err
	}
	return c, nil
}

// AddInboundConnection adds an active inbound connection to the peer's connection list.
// If a connection is not active, ErrInvalidConnectionState will be returned.
func (p *Peer) AddInboundConnection(c *Connection) error {
	switch c.readState() {
	case connectionActive, connectionStartClose:
		// TODO(prashantv): Block inbound connections when the connection is not active.
		break
	default:
		return ErrInvalidConnectionState
	}

	p.mut.Lock()
	p.inboundConnections = append(p.inboundConnections, c)
	p.mut.Unlock()

	p.connectionStateChanged(c)
	return nil
}

// addSC adds a reference to a peer from a subchannel (e.g. peer list).
func (p *Peer) addSC() {
	p.mut.Lock()
	p.scCount++
	p.mut.Unlock()
}

// canRemove returns whether this peer can be safely removed from the root peer list.
func (p *Peer) canRemove() bool {
	p.mut.RLock()
	count := len(p.inboundConnections) + len(p.outboundConnections) + int(p.scCount)
	p.mut.RUnlock()
	return count == 0
}

// AddOutboundConnection adds an active outbound connection to the peer's connection list.
// If a connection is not active, ErrInvalidConnectionState will be returned.
func (p *Peer) AddOutboundConnection(c *Connection) error {
	switch c.readState() {
	case connectionActive, connectionStartClose:
		break
	default:
		return ErrInvalidConnectionState
	}

	p.mut.Lock()
	p.outboundConnections = append(p.outboundConnections, c)
	p.mut.Unlock()

	p.connectionStateChanged(c)
	return nil
}

// checkInboundConnection will check whether the changed connection is an inbound
// connection, and will remove any closed connections.
func (p *Peer) checkInboundConnection(changed *Connection) (updated bool, isInbound bool) {
	newConns := p.inboundConnections[:0]
	for _, c := range p.inboundConnections {
		if c == changed {
			isInbound = true
		}

		if c.readState() != connectionClosed {
			newConns = append(newConns, c)
		} else {
			updated = true
		}
	}
	if updated {
		p.inboundConnections = newConns
	}

	return updated, isInbound
}

// connectionStateChanged is called when one of the peers' connections states changes.
func (p *Peer) connectionStateChanged(changed *Connection) {
	p.mut.Lock()
	updated, _ := p.checkInboundConnection(changed)
	p.mut.Unlock()

	if updated {
		p.onConnChange(p)
	}
}

// Connect adds a new outbound connection to the peer.
func (p *Peer) Connect(ctx context.Context) (*Connection, error) {
	c, err := p.channel.Connect(ctx, p.hostPort)
	if err != nil {
		return nil, err
	}

	if err := p.AddOutboundConnection(c); err != nil {
		return nil, err
	}

	return c, nil
}

// BeginCall starts a new call to this specific peer, returning an OutboundCall that can
// be used to write the arguments of the call.
func (p *Peer) BeginCall(ctx context.Context, serviceName string, operationName string, callOptions *CallOptions) (*OutboundCall, error) {
	if callOptions == nil {
		callOptions = defaultCallOptions
	}
	callOptions.RequestState.AddSelectedPeer(p.HostPort())

	conn, err := p.GetConnection(ctx)
	if err != nil {
		return nil, err
	}

	if callOptions == nil {
		callOptions = defaultCallOptions
	}
	call, err := conn.beginCall(ctx, serviceName, callOptions, operationName)
	if err != nil {
		return nil, err
	}

	return call, err
}

// NumConnections returns the number of inbound and outbound connections for this peer.
func (p *Peer) NumConnections() (inbound int, outbound int) {
	p.mut.RLock()
	inbound = len(p.inboundConnections)
	outbound = len(p.outboundConnections)
	p.mut.RUnlock()
	return inbound, outbound
}

// NumPendingOutbound returns the number of pending outbound calls.
func (p *Peer) NumPendingOutbound() int {
	count := 0
	p.mut.RLock()
	for _, c := range p.outboundConnections {
		count += c.outbound.count()
	}

	for _, c := range p.inboundConnections {
		count += c.outbound.count()
	}
	p.mut.RUnlock()
	return count
}

func (p *Peer) runWithConnections(f func(*Connection)) {
	p.mut.RLock()
	for _, c := range p.inboundConnections {
		f(c)
	}

	for _, c := range p.outboundConnections {
		f(c)
	}
	p.mut.RUnlock()
}

func (p *Peer) callOnUpdateComplete() {
	p.mut.RLock()
	f := p.onUpdate
	p.mut.RUnlock()

	if f != nil {
		f(p)
	}
}<|MERGE_RESOLUTION|>--- conflicted
+++ resolved
@@ -197,16 +197,13 @@
 	l.Unlock()
 }
 
-<<<<<<< HEAD
-// peerScore represents a peer and scoring for the peer heap.
-// It is not safe for concurrent access, it should only be used through the PeerList.
-=======
 // PeerCount Returns the number of peers in the list.
 func (l *PeerList) PeerCount() int {
 	return l.peerHeap.Len()
 }
 
->>>>>>> df0d0136
+// peerScore represents a peer and scoring for the peer heap.
+// It is not safe for concurrent access, it should only be used through the PeerList.
 type peerScore struct {
 	*Peer
 
