--- conflicted
+++ resolved
@@ -13,15 +13,11 @@
 THRIFT_REL := ./scripts/travis/thrift-release/$(PLATFORM)-$(ARCH)
 
 export PATH := $(realpath $(THRIFT_REL)):$(PATH)
-<<<<<<< HEAD
-
 
 # Separate packages that use testutils and don't, since they can have different flags.
 # This is especially useful for timeoutMultiplier and connectionLog
 TESTUTILS_TEST_PKGS := . hyperbahn testutils http json thrift pprof trace
 NO_TESTUTILS_PKGS := stats thrift/thrift-gen typed
-=======
->>>>>>> df0d0136
 
 # Cross language test args
 TEST_HOST=127.0.0.1
